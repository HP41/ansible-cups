--- conflicted
+++ resolved
@@ -1,23 +1,15 @@
 ---
 - name: Install CUPS
-<<<<<<< HEAD
   package:
-    name: "{{ item }}"
+    name: "{{ cups_packages_to_install }}"
     state: present
-=======
-  package: 
-    name: "{{item}}" 
-    state: latest
->>>>>>> 9b3c3528
-  with_items:
-    - "{{ cups_packages_to_install }}"
 
 - name: ensure lpadmin group exists 
   group:
-    name: "{{cups_admin_grp}}"
+    name: "{{cups_admin_group}}"
     state: present
 
-- name: ensure lpadmin permitions
+- name: ensure lpadmin permissions
   lineinfile:
     path: "{{item}}"
     regexp: "^SystemGroup"
